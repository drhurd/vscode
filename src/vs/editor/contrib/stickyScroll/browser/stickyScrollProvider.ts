--- conflicted
+++ resolved
@@ -20,12 +20,7 @@
 	constructor(
 		public readonly startLineNumber: number,
 		public readonly endLineNumber: number,
-<<<<<<< HEAD
-		public readonly nestingDepth: number,
-		public readonly topOfElement: number,
-=======
 		public readonly top: number,
->>>>>>> 9be1aed3
 		public readonly height: number,
 	) { }
 }
@@ -156,13 +151,8 @@
 		outlineModel: StickyElement,
 		result: StickyLineCandidate[],
 		depth: number,
-<<<<<<< HEAD
-		lastStartLineNumber: number,
-		topOfElement: number
-=======
 		top: number,
 		lastStartLineNumber: number
->>>>>>> 9be1aed3
 	): void {
 		if (outlineModel.children.length === 0) {
 			return;
@@ -188,21 +178,12 @@
 				const childEndLine = child.range.endLineNumber;
 				if (range.startLineNumber <= childEndLine + 1 && childStartLine - 1 <= range.endLineNumber && childStartLine !== lastLine) {
 					lastLine = childStartLine;
-<<<<<<< HEAD
 					const lineHeight = this._editor.getLineHeightForLineNumber(childStartLine);
-					result.push(new StickyLineCandidate(childStartLine, childEndLine - 1, depth + 1, topOfElement, lineHeight));
-					this.getCandidateStickyLinesIntersectingFromStickyModel(range, child, result, depth + 1, childStartLine, topOfElement + lineHeight);
-				}
-			} else {
-				this.getCandidateStickyLinesIntersectingFromStickyModel(range, child, result, depth, lastStartLineNumber, topOfElement);
-=======
-					const lineHeight = this._editor.getOption(EditorOption.lineHeight);
 					result.push(new StickyLineCandidate(childStartLine, childEndLine - 1, top, lineHeight));
 					this.getCandidateStickyLinesIntersectingFromStickyModel(range, child, result, depth + 1, top + lineHeight, childStartLine);
 				}
 			} else {
 				this.getCandidateStickyLinesIntersectingFromStickyModel(range, child, result, depth, top, lastStartLineNumber);
->>>>>>> 9be1aed3
 			}
 		}
 	}
@@ -212,11 +193,7 @@
 			return [];
 		}
 		let stickyLineCandidates: StickyLineCandidate[] = [];
-<<<<<<< HEAD
-		this.getCandidateStickyLinesIntersectingFromStickyModel(range, this._model.element, stickyLineCandidates, 0, -1, 0);
-=======
 		this.getCandidateStickyLinesIntersectingFromStickyModel(range, this._model.element, stickyLineCandidates, 0, 0, -1);
->>>>>>> 9be1aed3
 		const hiddenRanges: Range[] | undefined = this._editor._getViewModel()?.getHiddenAreas();
 
 		if (hiddenRanges) {
