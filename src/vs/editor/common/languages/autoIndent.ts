/*---------------------------------------------------------------------------------------------
 *  Copyright (c) Microsoft Corporation. All rights reserved.
 *  Licensed under the MIT License. See License.txt in the project root for license information.
 *--------------------------------------------------------------------------------------------*/

import * as strings from '../../../base/common/strings.js';
import { Range } from '../core/range.js';
import { ITextModel } from '../model.js';
import { IndentAction } from './languageConfiguration.js';
import { IndentConsts } from './supports/indentRules.js';
import { EditorAutoIndentStrategy } from '../config/editorOptions.js';
import { ILanguageConfigurationService } from './languageConfigurationRegistry.js';
import { IViewLineTokens } from '../tokens/lineTokens.js';
import { IndentationContextProcessor, isLanguageDifferentFromLineStart, ProcessedIndentRulesSupport } from './supports/indentationLineProcessor.js';
import { CursorConfiguration } from '../cursorCommon.js';

export interface IVirtualModel {
	tokenization: {
		getLineTokens(lineNumber: number): IViewLineTokens;
		getLanguageId(): string;
		getLanguageIdAtPosition(lineNumber: number, column: number): string;
		forceTokenization?(lineNumber: number): void;
	};
	getLineContent(lineNumber: number): string;
}

export interface IIndentConverter {
	shiftIndent(indentation: string): string;
	unshiftIndent(indentation: string): string;
	normalizeIndentation?(indentation: string): string;
}

/**
 * Get nearest preceding line which doesn't match unIndentPattern or contains all whitespace.
 * Result:
 * -1: run into the boundary of embedded languages
 * 0: every line above are invalid
 * else: nearest preceding line of the same language
 */
function getPrecedingValidLine(model: IVirtualModel, lineNumber: number, processedIndentRulesSupport: ProcessedIndentRulesSupport) {
	const languageId = model.tokenization.getLanguageIdAtPosition(lineNumber, 0);
	if (lineNumber > 1) {
		let lastLineNumber: number;
		let resultLineNumber = -1;

		for (lastLineNumber = lineNumber - 1; lastLineNumber >= 1; lastLineNumber--) {
			if (model.tokenization.getLanguageIdAtPosition(lastLineNumber, 0) !== languageId) {
				return resultLineNumber;
			}
			const text = model.getLineContent(lastLineNumber);
			if (processedIndentRulesSupport.shouldIgnore(lastLineNumber) || /^\s+$/.test(text) || text === '') {
				resultLineNumber = lastLineNumber;
				continue;
			}

			return lastLineNumber;
		}
	}

	return -1;
}

/**
 * Get inherited indentation from above lines.
 * 1. Find the nearest preceding line which doesn't match unIndentedLinePattern.
 * 2. If this line matches indentNextLinePattern or increaseIndentPattern, it means that the indent level of `lineNumber` should be 1 greater than this line.
 * 3. If this line doesn't match any indent rules
 *   a. check whether the line above it matches indentNextLinePattern
 *   b. If not, the indent level of this line is the result
 *   c. If so, it means the indent of this line is *temporary*, go upward utill we find a line whose indent is not temporary (the same workflow a -> b -> c).
 * 4. Otherwise, we fail to get an inherited indent from aboves. Return null and we should not touch the indent of `lineNumber`
 *
 * This function only return the inherited indent based on above lines, it doesn't check whether current line should decrease or not.
 */
export function getInheritIndentForLine(
	autoIndent: EditorAutoIndentStrategy,
	model: IVirtualModel,
	lineNumber: number,
	honorIntentialIndent: boolean = true,
	languageConfigurationService: ILanguageConfigurationService,
	indentConverter: IIndentConverter | undefined = undefined
): { indentation: string; action: IndentAction | null; line?: number } | null {
	if (autoIndent < EditorAutoIndentStrategy.Full) {
		return null;
	}

	const indentRulesSupport = languageConfigurationService.getLanguageConfiguration(model.tokenization.getLanguageId()).indentRulesSupport;
	if (!indentRulesSupport) {
		return null;
	}
	const processedIndentRulesSupport = new ProcessedIndentRulesSupport(model, indentRulesSupport, languageConfigurationService);

	if (lineNumber <= 1) {
		return {
			indentation: '',
			action: null
		};
	}

	// Use no indent if this is the first non-blank line
	for (let priorLineNumber = lineNumber - 1; priorLineNumber > 0; priorLineNumber--) {
		if (model.getLineContent(priorLineNumber) !== '') {
			break;
		}
		if (priorLineNumber === 1) {
			return {
				indentation: '',
				action: null
			};
		}
	}

	const precedingUnIgnoredLine = getPrecedingValidLine(model, lineNumber, processedIndentRulesSupport);
	if (precedingUnIgnoredLine < 0) {
		return null;
	} else if (precedingUnIgnoredLine < 1) {
		return {
			indentation: '',
			action: null
		};
	}

	if (processedIndentRulesSupport.shouldIncrease(precedingUnIgnoredLine) || processedIndentRulesSupport.shouldIndentNextLine(precedingUnIgnoredLine)) {
		const precedingUnIgnoredLineContent = model.getLineContent(precedingUnIgnoredLine);
		return {
			indentation: strings.getLeadingWhitespace(precedingUnIgnoredLineContent),
			action: IndentAction.Indent,
			line: precedingUnIgnoredLine
		};
	} else if (processedIndentRulesSupport.shouldDecrease(precedingUnIgnoredLine)) {
		const precedingUnIgnoredLineContent = model.getLineContent(precedingUnIgnoredLine);
		return {
			indentation: strings.getLeadingWhitespace(precedingUnIgnoredLineContent),
			action: null,
			line: precedingUnIgnoredLine
		};
	} else {
		// precedingUnIgnoredLine can not be ignored.
		// it doesn't increase indent of following lines
		// it doesn't increase just next line
		// so current line is not affect by precedingUnIgnoredLine
		// and then we should get a correct inheritted indentation from above lines
		if (precedingUnIgnoredLine === 1) {
			return {
				indentation: strings.getLeadingWhitespace(model.getLineContent(precedingUnIgnoredLine)),
				action: null,
				line: precedingUnIgnoredLine
			};
		}

		const previousLine = precedingUnIgnoredLine - 1;

		const previousLineIndentMetadata = indentRulesSupport.getIndentMetadata(model.getLineContent(previousLine));
		if (!(previousLineIndentMetadata & (IndentConsts.INCREASE_MASK | IndentConsts.DECREASE_MASK)) &&
			(previousLineIndentMetadata & IndentConsts.INDENT_NEXTLINE_MASK)) {
			let stopLine = 0;
			for (let i = previousLine - 1; i > 0; i--) {
				if (processedIndentRulesSupport.shouldIndentNextLine(i)) {
					continue;
				}
				stopLine = i;
				break;
			}

			return {
				indentation: strings.getLeadingWhitespace(model.getLineContent(stopLine + 1)),
				action: null,
				line: stopLine + 1
			};
		}

		if (honorIntentialIndent) {
			let indentation = strings.getLeadingWhitespace(model.getLineContent(precedingUnIgnoredLine));
			// Check for onEnter rules that should decrease the indent
			if (indentConverter) {
				const richEditSupport = languageConfigurationService.getLanguageConfiguration(model.tokenization.getLanguageId());
				if (richEditSupport) {
					const previousLineText = precedingUnIgnoredLine < 1 ? '' : model.getLineContent(precedingUnIgnoredLine - 1);
					const afterEnterText = model.getLineContent(lineNumber);
					const enterResult = richEditSupport.onEnter(autoIndent, previousLineText, precedingUnIgnoredLineContent, afterEnterText);
					if (enterResult) {
						if (enterResult.indentAction === IndentAction.Outdent) {
							indentation = indentConverter.unshiftIndent(indentation);
						} else if (enterResult.removeText && indentation.length >= enterResult.removeText) {
							indentation = indentation.substring(0, indentation.length - enterResult.removeText - 1);
						}
					}
				}
			}

			return {
				indentation: indentation,
				action: null,
				line: precedingUnIgnoredLine
			};
		} else {
			// search from precedingUnIgnoredLine until we find one whose indent is not temporary
			for (let i = precedingUnIgnoredLine; i > 0; i--) {
				if (processedIndentRulesSupport.shouldIncrease(i)) {
					return {
						indentation: strings.getLeadingWhitespace(model.getLineContent(i)),
						action: IndentAction.Indent,
						line: i
					};
				} else if (processedIndentRulesSupport.shouldIndentNextLine(i)) {
					let stopLine = 0;
					for (let j = i - 1; j > 0; j--) {
						if (processedIndentRulesSupport.shouldIndentNextLine(i)) {
							continue;
						}
						stopLine = j;
						break;
					}

					return {
						indentation: strings.getLeadingWhitespace(model.getLineContent(stopLine + 1)),
						action: null,
						line: stopLine + 1
					};
				} else if (processedIndentRulesSupport.shouldDecrease(i)) {
					return {
						indentation: strings.getLeadingWhitespace(model.getLineContent(i)),
						action: null,
						line: i
					};
				}
			}

			return {
				indentation: strings.getLeadingWhitespace(model.getLineContent(1)),
				action: null,
				line: 1
			};
		}
	}
}

export function getGoodIndentForLine(
	autoIndent: EditorAutoIndentStrategy,
	virtualModel: IVirtualModel,
	languageId: string,
	lineNumber: number,
	indentConverter: IIndentConverter,
	languageConfigurationService: ILanguageConfigurationService
): string | null {
	if (autoIndent < EditorAutoIndentStrategy.Full) {
		return null;
	}

	const richEditSupport = languageConfigurationService.getLanguageConfiguration(languageId);
	if (!richEditSupport) {
		return null;
	}

	const indentRulesSupport = languageConfigurationService.getLanguageConfiguration(languageId).indentRulesSupport;
	if (!indentRulesSupport) {
		return null;
	}

<<<<<<< HEAD
	const indent = getInheritIndentForLine(autoIndent, virtualModel, lineNumber, undefined, languageConfigurationService, indentConverter);
	const lineContent = virtualModel.getLineContent(lineNumber);
=======
	const processedIndentRulesSupport = new ProcessedIndentRulesSupport(virtualModel, indentRulesSupport, languageConfigurationService);
	const indent = getInheritIndentForLine(autoIndent, virtualModel, lineNumber, undefined, languageConfigurationService);
>>>>>>> 998fb692

	if (indent) {
		const inheritLine = indent.line;
		if (inheritLine !== undefined) {
			// Apply enter action as long as there are only whitespace lines between inherited line and this line.
			let shouldApplyEnterRules = true;
			for (let inBetweenLine = inheritLine; inBetweenLine < lineNumber - 1; inBetweenLine++) {
				if (!/^\s*$/.test(virtualModel.getLineContent(inBetweenLine))) {
					shouldApplyEnterRules = false;
					break;
				}
			}
			if (shouldApplyEnterRules) {
				const enterResult = richEditSupport.onEnter(autoIndent, '', virtualModel.getLineContent(inheritLine), '');

				if (enterResult) {
					let indentation = strings.getLeadingWhitespace(virtualModel.getLineContent(inheritLine));

					if (enterResult.removeText) {
						indentation = indentation.substring(0, indentation.length - enterResult.removeText);
					}

					if (
						(enterResult.indentAction === IndentAction.Indent) ||
						(enterResult.indentAction === IndentAction.IndentOutdent)
					) {
						indentation = indentConverter.shiftIndent(indentation);
					} else if (enterResult.indentAction === IndentAction.Outdent) {
						indentation = indentConverter.unshiftIndent(indentation);
					}

					if (processedIndentRulesSupport.shouldDecrease(lineNumber)) {
						indentation = indentConverter.unshiftIndent(indentation);
					}

					if (enterResult.appendText) {
						indentation += enterResult.appendText;
					}

					return strings.getLeadingWhitespace(indentation);
				}
			}
		}

		if (processedIndentRulesSupport.shouldDecrease(lineNumber)) {
			if (indent.action === IndentAction.Indent) {
				return indent.indentation;
			} else {
				return indentConverter.unshiftIndent(indent.indentation);
			}
		} else {
			if (indent.action === IndentAction.Indent) {
				return indentConverter.shiftIndent(indent.indentation);
			} else {
				return indent.indentation;
			}
		}
	}
	return null;
}

export function getIndentForEnter(
	autoIndent: EditorAutoIndentStrategy,
	model: ITextModel,
	range: Range,
	indentConverter: IIndentConverter,
	languageConfigurationService: ILanguageConfigurationService
): { beforeEnter: string; afterEnter: string } | null {
	if (autoIndent < EditorAutoIndentStrategy.Full) {
		return null;
	}
	const languageId = model.getLanguageIdAtPosition(range.startLineNumber, range.startColumn);
	const indentRulesSupport = languageConfigurationService.getLanguageConfiguration(languageId).indentRulesSupport;
	if (!indentRulesSupport) {
		return null;
	}

<<<<<<< HEAD
	const beforeEnterResult = beforeEnterText;
	const beforeEnterIndent = strings.getLeadingWhitespace(beforeEnterText);

	const virtualModel: IVirtualModel = {
		tokenization: {
			getLineTokens: (lineNumber: number) => {
				return model.tokenization.getLineTokens(lineNumber);
			},
			getLanguageId: () => {
				return model.getLanguageId();
			},
			getLanguageIdAtPosition: (lineNumber: number, column: number) => {
				return model.getLanguageIdAtPosition(lineNumber, column);
			},
		},
		getLineContent: (lineNumber: number) => {
			if (lineNumber === range.startLineNumber) {
				return beforeEnterResult;
			} else {
				return model.getLineContent(lineNumber);
			}
		}
	};

	const currentLineIndent = strings.getLeadingWhitespace(lineTokens.getLineContent());
	const afterEnterAction = getInheritIndentForLine(autoIndent, virtualModel, range.startLineNumber + 1, undefined, languageConfigurationService, indentConverter);
=======
	model.tokenization.forceTokenization(range.startLineNumber);
	const indentationContextProcessor = new IndentationContextProcessor(model, languageConfigurationService);
	const processedContextTokens = indentationContextProcessor.getProcessedTokenContextAroundRange(range);
	const afterEnterProcessedTokens = processedContextTokens.afterRangeProcessedTokens;
	const beforeEnterProcessedTokens = processedContextTokens.beforeRangeProcessedTokens;
	const beforeEnterIndent = strings.getLeadingWhitespace(beforeEnterProcessedTokens.getLineContent());

	const virtualModel = createVirtualModelWithModifiedTokensAtLine(model, range.startLineNumber, beforeEnterProcessedTokens);
	const languageIsDifferentFromLineStart = isLanguageDifferentFromLineStart(model, range.getStartPosition());
	const currentLine = model.getLineContent(range.startLineNumber);
	const currentLineIndent = strings.getLeadingWhitespace(currentLine);
	const afterEnterAction = getInheritIndentForLine(autoIndent, virtualModel, range.startLineNumber + 1, undefined, languageConfigurationService);
>>>>>>> 998fb692
	if (!afterEnterAction) {
		const beforeEnter = languageIsDifferentFromLineStart ? currentLineIndent : beforeEnterIndent;
		return {
			beforeEnter: beforeEnter,
			afterEnter: beforeEnter
		};
	}

	let afterEnterIndent = languageIsDifferentFromLineStart ? currentLineIndent : afterEnterAction.indentation;

	if (afterEnterAction.action === IndentAction.Indent) {
		afterEnterIndent = indentConverter.shiftIndent(afterEnterIndent);
	}

	if (indentRulesSupport.shouldDecrease(afterEnterProcessedTokens.getLineContent())) {
		afterEnterIndent = indentConverter.unshiftIndent(afterEnterIndent);
	}

	return {
		beforeEnter: languageIsDifferentFromLineStart ? currentLineIndent : beforeEnterIndent,
		afterEnter: afterEnterIndent
	};
}

/**
 * We should always allow intentional indentation. It means, if users change the indentation of `lineNumber` and the content of
 * this line doesn't match decreaseIndentPattern, we should not adjust the indentation.
 */
export function getIndentActionForType(
	cursorConfig: CursorConfiguration,
	model: ITextModel,
	range: Range,
	ch: string,
	indentConverter: IIndentConverter,
	languageConfigurationService: ILanguageConfigurationService
): string | null {
	const autoIndent = cursorConfig.autoIndent;
	if (autoIndent < EditorAutoIndentStrategy.Full) {
		return null;
	}
	const languageIsDifferentFromLineStart = isLanguageDifferentFromLineStart(model, range.getStartPosition());
	if (languageIsDifferentFromLineStart) {
		// this line has mixed languages and indentation rules will not work
		return null;
	}

	const languageId = model.getLanguageIdAtPosition(range.startLineNumber, range.startColumn);
	const indentRulesSupport = languageConfigurationService.getLanguageConfiguration(languageId).indentRulesSupport;
	if (!indentRulesSupport) {
		return null;
	}

	const indentationContextProcessor = new IndentationContextProcessor(model, languageConfigurationService);
	const processedContextTokens = indentationContextProcessor.getProcessedTokenContextAroundRange(range);
	const beforeRangeText = processedContextTokens.beforeRangeProcessedTokens.getLineContent();
	const afterRangeText = processedContextTokens.afterRangeProcessedTokens.getLineContent();
	const textAroundRange = beforeRangeText + afterRangeText;
	const textAroundRangeWithCharacter = beforeRangeText + ch + afterRangeText;

	// If previous content already matches decreaseIndentPattern, it means indentation of this line should already be adjusted
	// Users might change the indentation by purpose and we should honor that instead of readjusting.
	if (!indentRulesSupport.shouldDecrease(textAroundRange) && indentRulesSupport.shouldDecrease(textAroundRangeWithCharacter)) {
		// after typing `ch`, the content matches decreaseIndentPattern, we should adjust the indent to a good manner.
		// 1. Get inherited indent action
		const r = getInheritIndentForLine(autoIndent, model, range.startLineNumber, false, languageConfigurationService, indentConverter);
		if (!r) {
			return null;
		}

		let indentation = r.indentation;
		if (r.action !== IndentAction.Indent) {
			indentation = indentConverter.unshiftIndent(indentation);
		}

		return indentation;
	}

	const previousLineNumber = range.startLineNumber - 1;
	if (previousLineNumber > 0) {
		const previousLine = model.getLineContent(previousLineNumber);
		if (indentRulesSupport.shouldIndentNextLine(previousLine) && indentRulesSupport.shouldIncrease(textAroundRangeWithCharacter)) {
			const inheritedIndentationData = getInheritIndentForLine(autoIndent, model, range.startLineNumber, false, languageConfigurationService);
			const inheritedIndentation = inheritedIndentationData?.indentation;
			if (inheritedIndentation !== undefined) {
				const currentLine = model.getLineContent(range.startLineNumber);
				const actualCurrentIndentation = strings.getLeadingWhitespace(currentLine);
				const inferredCurrentIndentation = indentConverter.shiftIndent(inheritedIndentation);
				// If the inferred current indentation is not equal to the actual current indentation, then the indentation has been intentionally changed, in that case keep it
				const inferredIndentationEqualsActual = inferredCurrentIndentation === actualCurrentIndentation;
				const textAroundRangeContainsOnlyWhitespace = /^\s*$/.test(textAroundRange);
				const autoClosingPairs = cursorConfig.autoClosingPairs.autoClosingPairsOpenByEnd.get(ch);
				const autoClosingPairExists = autoClosingPairs && autoClosingPairs.length > 0;
				const isChFirstNonWhitespaceCharacterAndInAutoClosingPair = autoClosingPairExists && textAroundRangeContainsOnlyWhitespace;
				if (inferredIndentationEqualsActual && isChFirstNonWhitespaceCharacterAndInAutoClosingPair) {
					return inheritedIndentation;
				}
			}
		}
	}

	return null;
}

export function getIndentMetadata(
	model: ITextModel,
	lineNumber: number,
	languageConfigurationService: ILanguageConfigurationService
): number | null {
	const indentRulesSupport = languageConfigurationService.getLanguageConfiguration(model.getLanguageId()).indentRulesSupport;
	if (!indentRulesSupport) {
		return null;
	}
	if (lineNumber < 1 || lineNumber > model.getLineCount()) {
		return null;
	}
	return indentRulesSupport.getIndentMetadata(model.getLineContent(lineNumber));
}

function createVirtualModelWithModifiedTokensAtLine(model: ITextModel, modifiedLineNumber: number, modifiedTokens: IViewLineTokens): IVirtualModel {
	const virtualModel: IVirtualModel = {
		tokenization: {
			getLineTokens: (lineNumber: number): IViewLineTokens => {
				if (lineNumber === modifiedLineNumber) {
					return modifiedTokens;
				} else {
					return model.tokenization.getLineTokens(lineNumber);
				}
			},
			getLanguageId: (): string => {
				return model.getLanguageId();
			},
			getLanguageIdAtPosition: (lineNumber: number, column: number): string => {
				return model.getLanguageIdAtPosition(lineNumber, column);
			},
		},
		getLineContent: (lineNumber: number): string => {
			if (lineNumber === modifiedLineNumber) {
				return modifiedTokens.getLineContent();
			} else {
				return model.getLineContent(lineNumber);
			}
		}
	};
	return virtualModel;
}
<|MERGE_RESOLUTION|>--- conflicted
+++ resolved
@@ -257,13 +257,8 @@
 		return null;
 	}
 
-<<<<<<< HEAD
+	const processedIndentRulesSupport = new ProcessedIndentRulesSupport(virtualModel, indentRulesSupport, languageConfigurationService);
 	const indent = getInheritIndentForLine(autoIndent, virtualModel, lineNumber, undefined, languageConfigurationService, indentConverter);
-	const lineContent = virtualModel.getLineContent(lineNumber);
-=======
-	const processedIndentRulesSupport = new ProcessedIndentRulesSupport(virtualModel, indentRulesSupport, languageConfigurationService);
-	const indent = getInheritIndentForLine(autoIndent, virtualModel, lineNumber, undefined, languageConfigurationService);
->>>>>>> 998fb692
 
 	if (indent) {
 		const inheritLine = indent.line;
@@ -341,34 +336,6 @@
 		return null;
 	}
 
-<<<<<<< HEAD
-	const beforeEnterResult = beforeEnterText;
-	const beforeEnterIndent = strings.getLeadingWhitespace(beforeEnterText);
-
-	const virtualModel: IVirtualModel = {
-		tokenization: {
-			getLineTokens: (lineNumber: number) => {
-				return model.tokenization.getLineTokens(lineNumber);
-			},
-			getLanguageId: () => {
-				return model.getLanguageId();
-			},
-			getLanguageIdAtPosition: (lineNumber: number, column: number) => {
-				return model.getLanguageIdAtPosition(lineNumber, column);
-			},
-		},
-		getLineContent: (lineNumber: number) => {
-			if (lineNumber === range.startLineNumber) {
-				return beforeEnterResult;
-			} else {
-				return model.getLineContent(lineNumber);
-			}
-		}
-	};
-
-	const currentLineIndent = strings.getLeadingWhitespace(lineTokens.getLineContent());
-	const afterEnterAction = getInheritIndentForLine(autoIndent, virtualModel, range.startLineNumber + 1, undefined, languageConfigurationService, indentConverter);
-=======
 	model.tokenization.forceTokenization(range.startLineNumber);
 	const indentationContextProcessor = new IndentationContextProcessor(model, languageConfigurationService);
 	const processedContextTokens = indentationContextProcessor.getProcessedTokenContextAroundRange(range);
@@ -380,8 +347,7 @@
 	const languageIsDifferentFromLineStart = isLanguageDifferentFromLineStart(model, range.getStartPosition());
 	const currentLine = model.getLineContent(range.startLineNumber);
 	const currentLineIndent = strings.getLeadingWhitespace(currentLine);
-	const afterEnterAction = getInheritIndentForLine(autoIndent, virtualModel, range.startLineNumber + 1, undefined, languageConfigurationService);
->>>>>>> 998fb692
+	const afterEnterAction = getInheritIndentForLine(autoIndent, virtualModel, range.startLineNumber + 1, undefined, languageConfigurationService, indentConverter);
 	if (!afterEnterAction) {
 		const beforeEnter = languageIsDifferentFromLineStart ? currentLineIndent : beforeEnterIndent;
 		return {
