{
	// Note that this file should stay in sync with 'javascript-language-basics/javascript-language-configuration.json'
	"comments": {
		"lineComment": "//",
		"blockComment": [
			"/*",
			"*/"
		]
	},
	"brackets": [
		[
			"${",
			"}"
		],
		[
			"{",
			"}"
		],
		[
			"[",
			"]"
		],
		[
			"(",
			")"
		]
	],
	"autoClosingPairs": [
		{
			"open": "{",
			"close": "}"
		},
		{
			"open": "[",
			"close": "]"
		},
		{
			"open": "(",
			"close": ")"
		},
		{
			"open": "'",
			"close": "'",
			"notIn": [
				"string",
				"comment"
			]
		},
		{
			"open": "\"",
			"close": "\"",
			"notIn": [
				"string"
			]
		},
		{
			"open": "`",
			"close": "`",
			"notIn": [
				"string",
				"comment"
			]
		},
		{
			"open": "/**",
			"close": " */",
			"notIn": [
				"string"
			]
		}
	],
	"surroundingPairs": [
		[
			"{",
			"}"
		],
		[
			"[",
			"]"
		],
		[
			"(",
			")"
		],
		[
			"'",
			"'"
		],
		[
			"\"",
			"\""
		],
		[
			"`",
			"`"
		],
		[
			"<",
			">"
		]
	],
	"colorizedBracketPairs": [
		[
			"(",
			")"
		],
		[
			"[",
			"]"
		],
		[
			"{",
			"}"
		],
		[
			"<",
			">"
		]
	],
	"autoCloseBefore": ";:.,=}])>` \n\t",
	"folding": {
		"markers": {
			"start": "^\\s*//\\s*#?region\\b",
			"end": "^\\s*//\\s*#?endregion\\b"
		}
	},
	"wordPattern": {
		"pattern": "(-?\\d*\\.\\d\\w*)|([^\\`\\@\\~\\!\\%\\^\\&\\*\\(\\)\\-\\=\\+\\[\\{\\]\\}\\\\\\|\\;\\:\\'\\\"\\,\\.\\<\\>/\\?\\s]+)",
	},
	"indentationRules": {
		"decreaseIndentPattern": {
			"pattern": "^((?!.*?/\\*).*\\*\/)?\\s*[\\}\\]\\)].*$"
		},
		"increaseIndentPattern": {
			"pattern": "^((?!//).)*(\\{([^}\"'`/]*|(\\t|[ ])*//.*)|\\([^)\"'`/]*|\\[[^\\]\"'`/]*)$"
		},
		// e.g.  * ...| or */| or *-----*/|
		"unIndentedLinePattern": {
			"pattern": "^(\\t|[ ])*[ ]\\*[^/]*\\*/\\s*$|^(\\t|[ ])*[ ]\\*/\\s*$|^(\\t|[ ])*\\*([ ]([^\\*]|\\*(?!/))*)?$"
		},
		"indentNextLinePattern": {
<<<<<<< HEAD
			"pattern": "^.*(if|while|for)\\s*\\(.*\\)\\s*$"
=======
			"pattern": "^.*=>\\s*$"
>>>>>>> d15b1878
		}
	},
	"onEnterRules": [
		{
			// e.g. /** | */
			"beforeText": {
				"pattern": "^\\s*/\\*\\*(?!/)([^\\*]|\\*(?!/))*$"
			},
			"afterText": {
				"pattern": "^\\s*\\*/$"
			},
			"action": {
				"indent": "indentOutdent",
				"appendText": " * "
			}
		},
		{
			// e.g. /** ...|
			"beforeText": {
				"pattern": "^\\s*/\\*\\*(?!/)([^\\*]|\\*(?!/))*$"
			},
			"action": {
				"indent": "none",
				"appendText": " * "
			}
		},
		{
			// e.g.  * ...|
			"beforeText": {
				"pattern": "^(\\t|[ ])*\\*([ ]([^\\*]|\\*(?!/))*)?$"
			},
			"previousLineText": {
				"pattern": "(?=^(\\s*(/\\*\\*|\\*)).*)(?=(?!(\\s*\\*/)))"
			},
			"action": {
				"indent": "none",
				"appendText": "* "
			}
		},
		{
			// e.g.  */|
			"beforeText": {
				"pattern": "^(\\t|[ ])*[ ]\\*/\\s*$"
			},
			"action": {
				"indent": "none",
				"removeText": 1
			},
		},
		{
			// e.g.  *-----*/|
			"beforeText": {
				"pattern": "^(\\t|[ ])*[ ]\\*[^/]*\\*/\\s*$"
			},
			"action": {
				"indent": "none",
				"removeText": 1
			},
		},
		{
			"beforeText": {
				"pattern": "^\\s*(\\bcase\\s.+:|\\bdefault:)$"
			},
			"afterText": {
				"pattern": "^(?!\\s*(\\bcase\\b|\\bdefault\\b))"
			},
			"action": {
				"indent": "indent"
			}
		},
		{
			// Decrease indentation after single line if/else if/else, for, or while
			"previousLineText": "^\\s*(((else ?)?if|for|while)\\s*\\(.*\\)\\s*|else\\s*)$",
			// But make sure line doesn't have braces or is not another if statement
			"beforeText": "^\\s+([^{i\\s]|i(?!f\\b))",
			"action": {
				"indent": "outdent"
			}
		}
	]
}<|MERGE_RESOLUTION|>--- conflicted
+++ resolved
@@ -139,11 +139,7 @@
 			"pattern": "^(\\t|[ ])*[ ]\\*[^/]*\\*/\\s*$|^(\\t|[ ])*[ ]\\*/\\s*$|^(\\t|[ ])*\\*([ ]([^\\*]|\\*(?!/))*)?$"
 		},
 		"indentNextLinePattern": {
-<<<<<<< HEAD
-			"pattern": "^.*(if|while|for)\\s*\\(.*\\)\\s*$"
-=======
-			"pattern": "^.*=>\\s*$"
->>>>>>> d15b1878
+			"pattern": "^(.*=>\\s*|.*(if|while|for)\\s*\\(.*\\)\\s*)$"
 		}
 	},
 	"onEnterRules": [
